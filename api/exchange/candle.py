import pprint
from collections import Iterable


class Candle(Iterable):
    def __init__(self, *args):
        self.time = args[0]
        self.low = args[1]
        self.high = args[2]
        self.open = args[3]
        self.close = args[4]
        self.volume = args[5]
        self.labels = ['time', 'low', 'high', 'open', 'close', 'volume']
<<<<<<< HEAD
        self.values = [
            self.time, self.low, self.high, self.open, self.close, self.volume
        ]
=======
        self.values = [self.time, self.low, self.high,
                       self.open, self.close, self.volume]
>>>>>>> ce4f10ab
        self.__index = 0

    def key_value_pair(self):
        return dict(zip(self.labels, self.values))

    @staticmethod
    def get_labels() -> list:
        return ['time', 'low', 'high', 'open', 'close', 'volume']

    def labeled_pairs(self):
        return list(zip(self.labels, self.values))

    def prettify(self):
        return pprint.pformat(self.labeled_pairs())

    def __contains__(self, member):
        return member in self.labels or member in self.values

    def __len__(self):
        return len(self.values)

    def __iter__(self):
        return self

    def __next__(self):
        if self.__index == len(self.values):
            raise StopIteration
        self.__index = self.__index + 1
        return self.labeled_pairs()[self.__index - 1]

    def __str__(self):
        return self.prettify()<|MERGE_RESOLUTION|>--- conflicted
+++ resolved
@@ -11,14 +11,11 @@
         self.close = args[4]
         self.volume = args[5]
         self.labels = ['time', 'low', 'high', 'open', 'close', 'volume']
-<<<<<<< HEAD
+
         self.values = [
             self.time, self.low, self.high, self.open, self.close, self.volume
         ]
-=======
-        self.values = [self.time, self.low, self.high,
-                       self.open, self.close, self.volume]
->>>>>>> ce4f10ab
+
         self.__index = 0
 
     def key_value_pair(self):

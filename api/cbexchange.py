--- conflicted
+++ resolved
@@ -433,18 +433,11 @@
         close: closing price (last trade) in the bucket interval
         volume: volume of trading activity during the bucket interval
         """
-<<<<<<< HEAD
+        
         errors = [(start and not end), (end and not start),
                   (product_id not in self.__valid_product_ids),
                   (granularity not in self.__available_granularity)]
-=======
-        errors = [
-            (start and not end),
-            (end and not start),
-            (product_id not in self.__valid_product_ids),
-            (granularity not in self.__available_granularity)
-        ]
->>>>>>> ce4f10ab
+
         if any(errors):
             msg = '{}'.format((product_id, start, end, granularity))
             self._event_log.error(msg)
